--- conflicted
+++ resolved
@@ -38,7 +38,8 @@
         let theme = application.theme();
         let appearance = application.style(&theme);
 
-        let _ = theme.palette().map(debug::theme_changed);
+        let _ = application::DefaultStyle::palette(&theme)
+            .map(debug::theme_changed);
 
         let viewport = {
             let physical_size = window.inner_size();
@@ -213,12 +214,9 @@
 
         // Update theme and appearance
         self.theme = application.theme();
-<<<<<<< HEAD
-        self.appearance = self.theme.appearance(&application.style());
-
-        let _ = self.theme.palette().map(debug::theme_changed);
-=======
         self.appearance = application.style(&self.theme);
->>>>>>> 718fe5b7
+
+        let _ = application::DefaultStyle::palette(&self.theme)
+            .map(debug::theme_changed);
     }
 }