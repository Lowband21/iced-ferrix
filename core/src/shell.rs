--- conflicted
+++ resolved
@@ -77,7 +77,18 @@
         self.redraw_request
     }
 
-<<<<<<< HEAD
+    /// Replaces the redraw request of the [`Shell`]; without conflict resolution.
+    ///
+    /// This is useful if you want to overwrite the redraw request to a previous value.
+    /// Since it's a fairly advanced use case and should rarely be used, it is a static
+    /// method.
+    pub fn replace_redraw_request(
+        shell: &mut Self,
+        redraw_request: window::RedrawRequest,
+    ) {
+        shell.redraw_request = redraw_request;
+    }
+
     /// Requests the current [`InputMethod`] strategy.
     ///
     /// __Important__: This request will only be honored by the
@@ -97,18 +108,6 @@
     /// Returns the current [`InputMethod`] strategy.
     pub fn input_method_mut(&mut self) -> &mut InputMethod {
         &mut self.input_method
-=======
-    /// Replaces the redraw request of the [`Shell`]; without conflict resolution.
-    ///
-    /// This is useful if you want to overwrite the redraw request to a previous value.
-    /// Since it's a fairly advanced use case and should rarely be used, it is a static
-    /// method.
-    pub fn replace_redraw_request(
-        shell: &mut Self,
-        redraw_request: Option<window::RedrawRequest>,
-    ) {
-        shell.redraw_request = redraw_request;
->>>>>>> 0c0651de
     }
 
     /// Returns whether the current layout is invalid or not.
