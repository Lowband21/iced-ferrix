//! Keep track of time, both in native and web platforms!

pub use web_time::Duration;
pub use web_time::Instant;
<<<<<<< HEAD
pub use web_time::SystemTime;
=======

/// Creates a [`Duration`] representing the given amount of milliseconds.
pub fn milliseconds(milliseconds: u64) -> Duration {
    Duration::from_millis(milliseconds)
}

/// Creates a [`Duration`] representing the given amount of seconds.
pub fn seconds(seconds: u64) -> Duration {
    Duration::from_secs(seconds)
}

/// Creates a [`Duration`] representing the given amount of minutes.
pub fn minutes(minutes: u64) -> Duration {
    seconds(minutes * 60)
}

/// Creates a [`Duration`] representing the given amount of hours.
pub fn hours(hours: u64) -> Duration {
    minutes(hours * 60)
}

/// Creates a [`Duration`] representing the given amount of days.
pub fn days(days: u64) -> Duration {
    hours(days * 24)
}
>>>>>>> beddf49c
<|MERGE_RESOLUTION|>--- conflicted
+++ resolved
@@ -2,9 +2,7 @@
 
 pub use web_time::Duration;
 pub use web_time::Instant;
-<<<<<<< HEAD
 pub use web_time::SystemTime;
-=======
 
 /// Creates a [`Duration`] representing the given amount of milliseconds.
 pub fn milliseconds(milliseconds: u64) -> Duration {
@@ -29,5 +27,4 @@
 /// Creates a [`Duration`] representing the given amount of days.
 pub fn days(days: u64) -> Duration {
     hours(days * 24)
-}
->>>>>>> beddf49c
+}