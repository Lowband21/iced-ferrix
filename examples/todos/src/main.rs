use iced::keyboard;
use iced::widget::{
    self, Text, button, center, center_x, checkbox, column, keyed_column,
    operation, row, scrollable, text, text_input,
};
use iced::window;
use iced::{
<<<<<<< HEAD
    Application, Center, Element, Fill, Font, Function, Preset, Program,
    Subscription, Task as Command,
=======
    Center, Element, Fill, Font, Function, Subscription, Task as Command, Theme,
>>>>>>> 25b965d2
};

use serde::{Deserialize, Serialize};
use uuid::Uuid;

pub fn main() -> iced::Result {
    #[cfg(not(target_arch = "wasm32"))]
    tracing_subscriber::fmt::init();

    application().run()
}

fn application() -> Application<impl Program<Message = Message>> {
    iced::application(Todos::new, Todos::update, Todos::view)
        .subscription(Todos::subscription)
        .title(Todos::title)
        .font(Todos::ICON_FONT)
        .window_size((500.0, 800.0))
        .presets(presets())
}

#[derive(Debug)]
enum Todos {
    Loading,
    Loaded(State),
}

#[derive(Debug, Default)]
struct State {
    input_value: String,
    filter: Filter,
    tasks: Vec<Task>,
    dirty: bool,
    saving: bool,
}

#[derive(Debug, Clone)]
enum Message {
    Loaded(Result<SavedState, LoadError>),
    Saved(Result<(), SaveError>),
    InputChanged(String),
    CreateTask,
    FilterChanged(Filter),
    TaskMessage(usize, TaskMessage),
    TabPressed { shift: bool },
    ToggleFullscreen(window::Mode),
}

impl Todos {
    const ICON_FONT: &'static [u8] = include_bytes!("../fonts/icons.ttf");

    fn new() -> (Self, Command<Message>) {
        (
            Self::Loading,
            Command::perform(SavedState::load(), Message::Loaded),
        )
    }

    fn title(&self) -> String {
        let dirty = match self {
            Todos::Loading => false,
            Todos::Loaded(state) => state.dirty,
        };

        format!("Todos{} - Iced", if dirty { "*" } else { "" })
    }

    fn update(&mut self, message: Message) -> Command<Message> {
        match self {
            Todos::Loading => {
                match message {
                    Message::Loaded(Ok(state)) => {
                        *self = Todos::Loaded(State {
                            input_value: state.input_value,
                            filter: state.filter,
                            tasks: state.tasks,
                            ..State::default()
                        });
                    }
                    Message::Loaded(Err(_)) => {
                        *self = Todos::Loaded(State::default());
                    }
                    _ => {}
                }

                operation::focus("new-task")
            }
            Todos::Loaded(state) => {
                let mut saved = false;

                let command = match message {
                    Message::InputChanged(value) => {
                        state.input_value = value;

                        Command::none()
                    }
                    Message::CreateTask => {
                        if !state.input_value.is_empty() {
                            state
                                .tasks
                                .push(Task::new(state.input_value.clone()));
                            state.input_value.clear();
                        }

                        Command::none()
                    }
                    Message::FilterChanged(filter) => {
                        state.filter = filter;

                        Command::none()
                    }
                    Message::TaskMessage(i, TaskMessage::Delete) => {
                        state.tasks.remove(i);

                        Command::none()
                    }
                    Message::TaskMessage(i, task_message) => {
                        if let Some(task) = state.tasks.get_mut(i) {
                            let should_focus =
                                matches!(task_message, TaskMessage::Edit);

                            task.update(task_message);

                            if should_focus {
                                let id = Task::text_input_id(i);
                                Command::batch(vec![
                                    operation::focus(id.clone()),
                                    operation::select_all(id),
                                ])
                            } else {
                                Command::none()
                            }
                        } else {
                            Command::none()
                        }
                    }
                    Message::Saved(_result) => {
                        state.saving = false;
                        saved = true;

                        Command::none()
                    }
                    Message::TabPressed { shift } => {
                        if shift {
                            operation::focus_previous()
                        } else {
                            operation::focus_next()
                        }
                    }
                    Message::ToggleFullscreen(mode) => window::latest()
                        .and_then(move |window| window::set_mode(window, mode)),
                    Message::Loaded(_) => Command::none(),
                };

                if !saved {
                    state.dirty = true;
                }

                let save = if state.dirty && !state.saving {
                    state.dirty = false;
                    state.saving = true;

                    Command::perform(
                        SavedState {
                            input_value: state.input_value.clone(),
                            filter: state.filter,
                            tasks: state.tasks.clone(),
                        }
                        .save(),
                        Message::Saved,
                    )
                } else {
                    Command::none()
                };

                Command::batch(vec![command, save])
            }
        }
    }

    fn view(&self) -> Element<'_, Message> {
        match self {
            Todos::Loading => loading_message(),
            Todos::Loaded(State {
                input_value,
                filter,
                tasks,
                ..
            }) => {
                let title = text("todos")
                    .width(Fill)
                    .size(100)
                    .style(subtle)
                    .align_x(Center);

                let input = text_input("What needs to be done?", input_value)
                    .id("new-task")
                    .on_input(Message::InputChanged)
                    .on_submit(Message::CreateTask)
                    .padding(15)
                    .size(30)
                    .align_x(Center);

                let controls = view_controls(tasks, *filter);
                let filtered_tasks =
                    tasks.iter().filter(|task| filter.matches(task));

                let tasks: Element<_> = if filtered_tasks.count() > 0 {
                    keyed_column(
                        tasks
                            .iter()
                            .enumerate()
                            .filter(|(_, task)| filter.matches(task))
                            .map(|(i, task)| {
                                (
                                    task.id,
                                    task.view(i)
                                        .map(Message::TaskMessage.with(i)),
                                )
                            }),
                    )
                    .spacing(10)
                    .into()
                } else {
                    empty_message(match filter {
                        Filter::All => "You have not created a task yet...",
                        Filter::Active => "All your tasks are done! :D",
                        Filter::Completed => {
                            "You have not completed a task yet..."
                        }
                    })
                };

                let content = column![title, input, controls, tasks]
                    .spacing(20)
                    .max_width(800);

                scrollable(center_x(content).padding(40)).into()
            }
        }
    }

    fn subscription(&self) -> Subscription<Message> {
        use keyboard::key;

        keyboard::on_key_press(|key, modifiers| {
            let keyboard::Key::Named(key) = key else {
                return None;
            };

            match (key, modifiers) {
                (key::Named::Tab, _) => Some(Message::TabPressed {
                    shift: modifiers.shift(),
                }),
                (key::Named::ArrowUp, keyboard::Modifiers::SHIFT) => {
                    Some(Message::ToggleFullscreen(window::Mode::Fullscreen))
                }
                (key::Named::ArrowDown, keyboard::Modifiers::SHIFT) => {
                    Some(Message::ToggleFullscreen(window::Mode::Windowed))
                }
                _ => None,
            }
        })
    }
}

#[derive(Debug, Clone, Serialize, Deserialize)]
struct Task {
    #[serde(default = "Uuid::new_v4")]
    id: Uuid,
    description: String,
    completed: bool,

    #[serde(skip)]
    state: TaskState,
}

#[derive(Debug, Clone)]
pub enum TaskState {
    Idle,
    Editing,
}

impl Default for TaskState {
    fn default() -> Self {
        Self::Idle
    }
}

#[derive(Debug, Clone)]
pub enum TaskMessage {
    Completed(bool),
    Edit,
    DescriptionEdited(String),
    FinishEdition,
    Delete,
}

impl Task {
    fn text_input_id(i: usize) -> widget::Id {
        widget::Id::new(format!("task-{i}"))
    }

    fn new(description: String) -> Self {
        Task {
            id: Uuid::new_v4(),
            description,
            completed: false,
            state: TaskState::Idle,
        }
    }

    fn update(&mut self, message: TaskMessage) {
        match message {
            TaskMessage::Completed(completed) => {
                self.completed = completed;
            }
            TaskMessage::Edit => {
                self.state = TaskState::Editing;
            }
            TaskMessage::DescriptionEdited(new_description) => {
                self.description = new_description;
            }
            TaskMessage::FinishEdition => {
                if !self.description.is_empty() {
                    self.state = TaskState::Idle;
                }
            }
            TaskMessage::Delete => {}
        }
    }

    fn view(&self, i: usize) -> Element<'_, TaskMessage> {
        match &self.state {
            TaskState::Idle => {
                let checkbox = checkbox(&self.description, self.completed)
                    .on_toggle(TaskMessage::Completed)
                    .width(Fill)
                    .size(17)
                    .text_shaping(text::Shaping::Advanced);

                row![
                    checkbox,
                    button(edit_icon())
                        .on_press(TaskMessage::Edit)
                        .padding(10)
                        .style(button::text),
                ]
                .spacing(20)
                .align_y(Center)
                .into()
            }
            TaskState::Editing => {
                let text_input =
                    text_input("Describe your task...", &self.description)
                        .id(Self::text_input_id(i))
                        .on_input(TaskMessage::DescriptionEdited)
                        .on_submit(TaskMessage::FinishEdition)
                        .padding(10);

                row![
                    text_input,
                    button(
                        row![delete_icon(), "Delete"]
                            .spacing(10)
                            .align_y(Center)
                    )
                    .on_press(TaskMessage::Delete)
                    .padding(10)
                    .style(button::danger)
                ]
                .spacing(20)
                .align_y(Center)
                .into()
            }
        }
    }
}

fn view_controls(
    tasks: &[Task],
    current_filter: Filter,
) -> Element<'_, Message> {
    let tasks_left = tasks.iter().filter(|task| !task.completed).count();

    let filter_button = |label, filter, current_filter| {
        let label = text(label);

        let button = button(label).style(if filter == current_filter {
            button::primary
        } else {
            button::text
        });

        button.on_press(Message::FilterChanged(filter)).padding(8)
    };

    row![
        text!(
            "{tasks_left} {} left",
            if tasks_left == 1 { "task" } else { "tasks" }
        )
        .width(Fill),
        row![
            filter_button("All", Filter::All, current_filter),
            filter_button("Active", Filter::Active, current_filter),
            filter_button("Completed", Filter::Completed, current_filter,),
        ]
        .spacing(10)
    ]
    .spacing(20)
    .align_y(Center)
    .into()
}

#[derive(
    Debug, Clone, Copy, PartialEq, Eq, Default, Serialize, Deserialize,
)]
pub enum Filter {
    #[default]
    All,
    Active,
    Completed,
}

impl Filter {
    fn matches(self, task: &Task) -> bool {
        match self {
            Filter::All => true,
            Filter::Active => !task.completed,
            Filter::Completed => task.completed,
        }
    }
}

fn loading_message<'a>() -> Element<'a, Message> {
    center(text("Loading...").width(Fill).align_x(Center).size(50)).into()
}

fn empty_message(message: &str) -> Element<'_, Message> {
    center(
        text(message)
            .width(Fill)
            .size(25)
            .align_x(Center)
            .style(subtle),
    )
    .height(200)
    .into()
}

// Fonts

fn icon(unicode: char) -> Text<'static> {
    text(unicode.to_string())
        .font(Font::with_name("Iced-Todos-Icons"))
        .width(20)
        .align_x(Center)
        .shaping(text::Shaping::Basic)
}

fn edit_icon() -> Text<'static> {
    icon('\u{F303}')
}

fn delete_icon() -> Text<'static> {
    icon('\u{F1F8}')
}

fn subtle(theme: &Theme) -> text::Style {
    text::Style {
        color: Some(theme.extended_palette().background.strongest.color),
    }
}

// Persistence
#[derive(Debug, Clone, Serialize, Deserialize)]
struct SavedState {
    input_value: String,
    filter: Filter,
    tasks: Vec<Task>,
}

#[derive(Debug, Clone)]
enum LoadError {
    File,
    Format,
}

#[derive(Debug, Clone)]
enum SaveError {
    Write,
    Format,
}

#[cfg(not(target_arch = "wasm32"))]
impl SavedState {
    fn path() -> std::path::PathBuf {
        let mut path = if let Some(project_dirs) =
            directories::ProjectDirs::from("rs", "Iced", "Todos")
        {
            project_dirs.data_dir().into()
        } else {
            std::env::current_dir().unwrap_or_default()
        };

        path.push("todos.json");

        path
    }

    async fn load() -> Result<SavedState, LoadError> {
        let contents = tokio::fs::read_to_string(Self::path())
            .await
            .map_err(|_| LoadError::File)?;

        serde_json::from_str(&contents).map_err(|_| LoadError::Format)
    }

    async fn save(self) -> Result<(), SaveError> {
        let json = serde_json::to_string_pretty(&self)
            .map_err(|_| SaveError::Format)?;

        let path = Self::path();

        if let Some(dir) = path.parent() {
            tokio::fs::create_dir_all(dir)
                .await
                .map_err(|_| SaveError::Write)?;
        }

        {
            tokio::fs::write(path, json.as_bytes())
                .await
                .map_err(|_| SaveError::Write)?;
        }

        // This is a simple way to save at most once every couple seconds
        tokio::time::sleep(std::time::Duration::from_secs(2)).await;

        Ok(())
    }
}

#[cfg(target_arch = "wasm32")]
impl SavedState {
    fn storage() -> Option<web_sys::Storage> {
        let window = web_sys::window()?;

        window.local_storage().ok()?
    }

    async fn load() -> Result<SavedState, LoadError> {
        let storage = Self::storage().ok_or(LoadError::File)?;

        let contents = storage
            .get_item("state")
            .map_err(|_| LoadError::File)?
            .ok_or(LoadError::File)?;

        serde_json::from_str(&contents).map_err(|_| LoadError::Format)
    }

    async fn save(self) -> Result<(), SaveError> {
        let storage = Self::storage().ok_or(SaveError::Write)?;

        let json = serde_json::to_string_pretty(&self)
            .map_err(|_| SaveError::Format)?;

        storage
            .set_item("state", &json)
            .map_err(|_| SaveError::Write)?;

        let _ =
            wasmtimer::tokio::sleep(std::time::Duration::from_secs(2)).await;

        Ok(())
    }
}

fn presets() -> impl Iterator<Item = Preset<Todos, Message>> {
    [
        Preset::new("Empty", || {
            (Todos::Loaded(State::default()), Command::none())
        }),
        Preset::new("Carl Sagan", || {
            (
                Todos::Loaded(State {
                    input_value: "Make an apple pie".to_owned(),
                    filter: Filter::All,
                    tasks: vec![Task {
                        id: Uuid::new_v4(),
                        description: "Create the universe".to_owned(),
                        completed: false,
                        state: TaskState::Idle,
                    }],
                    dirty: false,
                    saving: false,
                }),
                Command::none(),
            )
        }),
    ]
    .into_iter()
}

#[cfg(test)]
mod tests {
    use super::*;

    use iced::widget;
    use iced::{Settings, Theme};
    use iced_test::{Error, Simulator};

    fn simulator(todos: &Todos) -> Simulator<'_, Message> {
        Simulator::with_settings(
            Settings {
                fonts: vec![Todos::ICON_FONT.into()],
                ..Settings::default()
            },
            todos.view(),
        )
    }

    #[test]
    #[ignore]
    fn it_creates_a_new_task() -> Result<(), Error> {
        let (mut todos, _command) = Todos::new();
        let _command = todos.update(Message::Loaded(Err(LoadError::File)));

        let mut ui = simulator(&todos);
        let _input = ui.click(widget::Id::new("new-task"))?;

        let _ = ui.typewrite("Create the universe");
        let _ = ui.tap_key(keyboard::key::Named::Enter);

        for message in ui.into_messages() {
            let _command = todos.update(message);
        }

        let mut ui = simulator(&todos);
        let _ = ui.find("Create the universe")?;

        let snapshot = ui.snapshot(&Theme::Dark)?;
        assert!(
            snapshot.matches_hash("snapshots/creates_a_new_task")?,
            "snapshots should match!"
        );

        Ok(())
    }

    #[test]
    #[ignore]
    fn it_passes_the_ice_tests() -> Result<(), Error> {
        iced_test::run(
            application(),
            format!("{}/tests", env!("CARGO_MANIFEST_DIR")),
        )
    }
}<|MERGE_RESOLUTION|>--- conflicted
+++ resolved
@@ -5,12 +5,8 @@
 };
 use iced::window;
 use iced::{
-<<<<<<< HEAD
     Application, Center, Element, Fill, Font, Function, Preset, Program,
-    Subscription, Task as Command,
-=======
-    Center, Element, Fill, Font, Function, Subscription, Task as Command, Theme,
->>>>>>> 25b965d2
+    Subscription, Task as Command, Theme,
 };
 
 use serde::{Deserialize, Serialize};
